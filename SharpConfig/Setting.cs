﻿// Copyright (c) 2013-2015 Cemalettin Dervis, MIT License.
// https://github.com/cemdervis/SharpConfig

using System;
using System.Collections;
using System.Collections.Generic;
using System.Text;

namespace SharpConfig
{
    /// <summary>
    /// Represents a setting in a <see cref="Configuration"/>.
    /// Settings are always stored in a <see cref="Section"/>.
    /// </summary>
    public sealed class Setting : ConfigurationElement
    {
        #region Fields

        private string mRawValue;

        #endregion

        #region Construction

        /// <summary>
        /// Initializes a new instance of the <see cref="Setting"/> class.
        /// </summary>
        public Setting(string name) :
            this(name, string.Empty)
        {
            mRawValue = string.Empty;
        }

        /// <summary>
        /// Initializes a new instance of the <see cref="Setting"/> class.
        /// </summary>
        ///
        /// <param name="name"> The name of the setting.</param>
        /// <param name="value">The value of the setting.</param>
        public Setting(string name, string value) :
            base(name)
        {
            mRawValue = value;
        }

        #endregion

        #region Properties

        /// <summary>
        /// Gets or sets the raw string value of this setting.
        /// </summary>
        public string StringValue
        {
            get { return mRawValue; }
            set { mRawValue = value; }
        }

        /// <summary>
        /// Gets or sets the value of this setting as an int.
        /// Note: this is a shortcut to GetValue and SetValue.
        /// </summary>
        public int IntValue
        {
            get { return GetValueTyped<int>(); }
            set { SetValue(value); }
        }

        /// <summary>
        /// Gets or sets the value of this setting as a float.
        /// Note: this is a shortcut to GetValue and SetValue.
        /// </summary>
        public float FloatValue
        {
            get { return GetValueTyped<float>(); }
            set { SetValue(value); }
        }

        /// <summary>
        /// Gets or sets the value of this setting as a double.
        /// Note: this is a shortcut to GetValue and SetValue.
        /// </summary>
        public double DoubleValue
        {
            get { return GetValueTyped<double>(); }
            set { SetValue(value); }
        }

        /// <summary>
        /// Gets or sets the value of this setting as a bool.
        /// Note: this is a shortcut to GetValue and SetValue.
        /// </summary>
        public bool BoolValue
        {
            get { return GetValueTyped<bool>(); }
            set { SetValue(value); }
        }

        /// <summary>
        /// Gets a value indicating whether this setting is an array.
        /// </summary>
        public bool IsArray
        {
            get { return ArraySize >= 0; }
        }

        /// <summary>
        /// Gets the size of the array that this setting represents.
        /// If this setting is not an array, -1 is returned.
        /// </summary>
        public int ArraySize
        {
            get
            {
                if (string.IsNullOrEmpty(mRawValue))
                {
                    return -1;
                }

                int arrayStartIdx = mRawValue.IndexOf('{');
                int arrayEndIdx = mRawValue.LastIndexOf('}');

                if (arrayStartIdx < 0 || arrayEndIdx < 0)
                {
                    // Not an array.
                    return -1;
                }

                // There may only be spaces between the beginning
                // of the string and the first left bracket.
                for (int i = 0; i < arrayStartIdx; ++i)
                {
                    if (mRawValue[i] != ' ')
                    {
                        return -1;
                    }
                }

                // Also, there may only be spaces between the last
                // right brace and the end of the string.
                for (int i = arrayEndIdx + 1; i < mRawValue.Length; ++i)
                {
                    if (mRawValue[i] != ' ')
                    {
                        return -1;
                    }
                }

                int arraySize = 0;

                // Naive algorithm; assume the number of commas equals the number of elements + 1.
                for (int i = 0; i < mRawValue.Length; ++i)
                {
                    if (mRawValue[i] == ',')
                    {
                        ++arraySize;
                    }
                }

                if (arraySize == 0)
                {
                    // There were no commas in the array expression.
                    // That does not mean that there are no elements.
                    // Check if there is at least something.
                    // If so, that is the single element of the array.
                    if (Math.Abs(arrayEndIdx-arrayStartIdx) > 1)
                    {
                        ++arraySize;
                    }
                }
                else if (arraySize > 0)
                {
                    // If there were any commas in the array expression,
                    // we have to increment the array size, as we assumed
                    // that the number of commas equaled the number of elements + 1.
                    ++arraySize;
                }
                
                return arraySize;
            }
        }

        #endregion

        #region GetValueTyped

        /// <summary>
        /// Gets this setting's value as a specific type.
        /// </summary>
        ///
        /// <typeparam name="T">The type of the object to retrieve.</typeparam>
        public T GetValueTyped<T>()
        {
            Type type = typeof(T);

            if (type.IsArray)
            {
                throw new InvalidOperationException(
                    "To obtain an array value, use GetValueArray instead of GetValueTyped.");
            }

            if (this.IsArray)
            {
                throw new InvalidOperationException(
                    "The setting represents an array. Use GetValueArray to obtain its value.");
            }

            return (T)ConvertValue(mRawValue, type);
        }

        /// <summary>
        /// Gets this setting's value as a specific type.
        /// </summary>
        ///
        /// <param name="type">The type of the object to retrieve.</param>
        public object GetValueTyped(Type type)
        {
            if (type == null)
            {
                throw new ArgumentNullException("type");
            }

            if (type.IsArray)
            {
                throw new InvalidOperationException(
                    "To obtain an array value, use GetValueArray instead of GetValueTyped.");
            }

            if (this.IsArray)
            {
                throw new InvalidOperationException(
                    "The setting represents an array. Use GetValueArray to obtain its value.");
            }

            return ConvertValue(mRawValue, type);
        }

        /// <summary>
        /// Gets this setting's value as an array of a specific type.
        /// Note: this only works if the setting represents an array. If it is not, then null is returned.
        /// </summary>
        /// <typeparam name="T">
        ///     The type of elements in the array. All values in the array are going to be converted to objects of this type.
        ///     If the conversion of an element fails, an exception is thrown.
        /// </typeparam>
        /// <returns></returns>
        public T[] GetValueArray<T>()
        {
            int myArraySize = this.ArraySize;
            if (myArraySize < 0)
            {
                return null;
            }

            var values = new T[myArraySize];
            var enumerator = new SettingArrayEnumerator(mRawValue);

            while (enumerator.Next())
            {
                values[enumerator.Index] = (T)ConvertValue(enumerator.CurrentElement, typeof(T));
            }

            return values;
        }

        private struct SettingArrayEnumerator
        {
            private string mRawValue;
            private string mCurrentElement;
            private int mIndex;

            public SettingArrayEnumerator(string rawValue)
            {
                mRawValue = rawValue;
                mCurrentElement = null;
                mIndex = -1;
            }

            public bool Next()
            {
<<<<<<< HEAD

                ++mIndex;
                return true;
=======
                // Read the last element.
                values[i] = (T)ConvertValue(
                    mRawValue.Substring(elemIndex, mRawValue.Length - elemIndex - 1).Trim(),
                    typeof(T));
>>>>>>> a90c7c08
            }

            public string CurrentElement
            {
                get { return mCurrentElement; }
            }

            public int Index
            {
                get { return mIndex; }
            }
        }

        /// <summary>
        /// Gets this setting's value as an array of a specific type.
        /// Note: this only works if the setting represents an array. If it is not, then null is returned.
        /// </summary>
        /// <param name="elementType">
        ///     The type of elements in the array. All values in the array are going to be converted to objects of this type.
        ///     If the conversion of an element fails, an exception is thrown.
        /// </param>
        /// <returns></returns>
        public object[] GetValueArray(Type elementType)
        {
<<<<<<< HEAD
            throw new NotImplementedException();
=======
            int myArraySize = this.ArraySize;

            var values = new object[myArraySize];
            int i = 0;

            int elemIndex = 1;
            int commaIndex = mRawValue.IndexOf(',');

            while (commaIndex >= 0)
            {
                string sub = mRawValue.Substring(elemIndex, commaIndex - elemIndex);
                sub = sub.Trim();

                values[i] = ConvertValue(sub, elementType);

                elemIndex = commaIndex + 1;
                commaIndex = mRawValue.IndexOf(',', elemIndex + 1);

                i++;
            }

            if (myArraySize > 0)
            {
                // Read the last element.
                values[i] = ConvertValue(
                    mRawValue.Substring(elemIndex, mRawValue.Length - elemIndex - 1).Trim(),
                    elementType);
            }

            return values;
>>>>>>> a90c7c08
        }

        // Converts the value of a single element to a desired type.
        private static object ConvertValue(string value, Type type)
        {
            var underlyingType = Nullable.GetUnderlyingType(type);
            if (underlyingType != null)
            {
                if (string.IsNullOrEmpty(value))
                {
                    // Returns Nullable<type>().
                    return null;
                }

                // Otherwise, continue with our conversion using
                // the underlying type of the nullable.
                type = underlyingType;
            }

            if (type == typeof(bool))
            {
                // Special case for bool.
                switch (value.ToLowerInvariant())
                {
                    case "off":
                    case "no":
                    case "0":
                        value = bool.FalseString;
                        break;
                    case "on":
                    case "yes":
                    case "1":
                        value = bool.TrueString;
                        break;
                }
            }
            else if (type.BaseType == typeof(Enum))
            {
                // It's possible that the value is something like:
                // UriFormat.Unescaped
                // We, and especially Enum.Parse do not want this format.
                // Instead, it wants the clean name like:
                // Unescaped
                //
                // Because of that, let's get rid of unwanted type names.
                int indexOfLastDot = value.LastIndexOf('.');

                if (indexOfLastDot >= 0)
                {
                    value = value.Substring(indexOfLastDot + 1, value.Length - indexOfLastDot - 1).Trim();
                }

                try
                {
                    return Enum.Parse(type, value);
                }
                catch (Exception ex)
                {
                    throw new SettingValueCastException(value, type, ex);
                }
            }

            try
            {
                // Main conversion routine.
                return Convert.ChangeType(value, type, Configuration.NumberFormat);
            }
            catch (Exception ex)
            {
                throw new SettingValueCastException(value, type, ex);
            }
        }

        #endregion

        #region SetValue

        /// <summary>
        /// Sets the value of this setting via an object.
        /// </summary>
        /// 
        /// <param name="value">The value to set.</param>
        public void SetValue<T>(T value)
        {
            mRawValue = (value == null) ? string.Empty : value.ToString();
        }

        /// <summary>
        /// Sets the value of this setting via an array object.
        /// </summary>
        /// 
        /// <param name="values">The values to set.</param>
        public void SetValue<T>(T[] values)
        {
            if (values == null)
            {
                mRawValue = string.Empty;
            }
            else
            {
                var strings = new string[values.Length];

                for (int i = 0; i < values.Length; i++)
                {
                    strings[i] = values[i].ToString();
                }

                mRawValue = string.Format("{{{0}}}", string.Join(",", strings));
            }
        }

        #endregion

        #region Public Methods

        /// <summary>
        /// Gets a string that represents the setting, not including comments.
        /// </summary>
        public override string ToString()
        {
            return ToString(false);
        }

        /// <summary>
        /// Gets a string that represents the setting.
        /// </summary>
        ///
        /// <param name="includeComment">Specify true to include the comments in the string; false otherwise.</param>
        public string ToString(bool includeComment)
        {
            if (includeComment)
            {
                bool hasPreComments = mPreComments != null && mPreComments.Count > 0;

                string[] preCommentStrings = hasPreComments ?
                    mPreComments.ConvertAll(c => c.ToString()).ToArray() : null;

                if (Comment != null && hasPreComments)
                {
                    // Include inline comment and pre-comments.
                    return string.Format("{0}\n{1}={2} {3}",
                        string.Join(Environment.NewLine, preCommentStrings),
                        Name, mRawValue, Comment.ToString());
                }
                else if (Comment != null)
                {
                    // Include only the inline comment.
                    return string.Format("{0}={1} {2}", Name, mRawValue, Comment.ToString());
                }
                else if (hasPreComments)
                {
                    // Include only the pre-comments.
                    return string.Format("{0}\n{1}={2}",
                        string.Join(Environment.NewLine, preCommentStrings),
                        Name, mRawValue);
                }
            }

            // In every other case, include just the assignment in the string.
            return string.Format("{0}={1}", Name, mRawValue);
        }

        #endregion
    }
}<|MERGE_RESOLUTION|>--- conflicted
+++ resolved
@@ -278,16 +278,8 @@
 
             public bool Next()
             {
-<<<<<<< HEAD
-
                 ++mIndex;
                 return true;
-=======
-                // Read the last element.
-                values[i] = (T)ConvertValue(
-                    mRawValue.Substring(elemIndex, mRawValue.Length - elemIndex - 1).Trim(),
-                    typeof(T));
->>>>>>> a90c7c08
             }
 
             public string CurrentElement
@@ -312,40 +304,7 @@
         /// <returns></returns>
         public object[] GetValueArray(Type elementType)
         {
-<<<<<<< HEAD
             throw new NotImplementedException();
-=======
-            int myArraySize = this.ArraySize;
-
-            var values = new object[myArraySize];
-            int i = 0;
-
-            int elemIndex = 1;
-            int commaIndex = mRawValue.IndexOf(',');
-
-            while (commaIndex >= 0)
-            {
-                string sub = mRawValue.Substring(elemIndex, commaIndex - elemIndex);
-                sub = sub.Trim();
-
-                values[i] = ConvertValue(sub, elementType);
-
-                elemIndex = commaIndex + 1;
-                commaIndex = mRawValue.IndexOf(',', elemIndex + 1);
-
-                i++;
-            }
-
-            if (myArraySize > 0)
-            {
-                // Read the last element.
-                values[i] = ConvertValue(
-                    mRawValue.Substring(elemIndex, mRawValue.Length - elemIndex - 1).Trim(),
-                    elementType);
-            }
-
-            return values;
->>>>>>> a90c7c08
         }
 
         // Converts the value of a single element to a desired type.
